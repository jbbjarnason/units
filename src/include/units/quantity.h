
// The MIT License (MIT)
//
// Copyright (c) 2018 Mateusz Pusz
//
// Permission is hereby granted, free of charge, to any person obtaining a copy
// of this software and associated documentation files (the "Software"), to deal
// in the Software without restriction, including without limitation the rights
// to use, copy, modify, merge, publish, distribute, sublicense, and/or sell
// copies of the Software, and to permit persons to whom the Software is
// furnished to do so, subject to the following conditions:
//
// The above copyright notice and this permission notice shall be included in all
// copies or substantial portions of the Software.
//
// THE SOFTWARE IS PROVIDED "AS IS", WITHOUT WARRANTY OF ANY KIND, EXPRESS OR
// IMPLIED, INCLUDING BUT NOT LIMITED TO THE WARRANTIES OF MERCHANTABILITY,
// FITNESS FOR A PARTICULAR PURPOSE AND NONINFRINGEMENT. IN NO EVENT SHALL THE
// AUTHORS OR COPYRIGHT HOLDERS BE LIABLE FOR ANY CLAIM, DAMAGES OR OTHER
// LIABILITY, WHETHER IN AN ACTION OF CONTRACT, TORT OR OTHERWISE, ARISING FROM,
// OUT OF OR IN CONNECTION WITH THE SOFTWARE OR THE USE OR OTHER DEALINGS IN THE
// SOFTWARE.

#pragma once

#include <units/bits/common_quantity.h>
#include <units/bits/dimension_op.h>
#include <units/bits/pow.h>
#include <units/bits/to_string.h>
#include <units/dimensionless.h>
#include <units/quantity_cast.h>
#include <compare>
#include <ostream>

namespace units {

namespace detail {

template<typename From, typename To>
concept safe_convertible = // exposition only
    std::convertible_to<From, To> &&
    (treat_as_floating_point<To> || (!treat_as_floating_point<From>));

template<typename Rep, typename QuantityFrom, typename QuantityTo>
concept safe_divisible = // exposition only
    treat_as_floating_point<Rep> ||
    is_integral(quantity_ratio(QuantityFrom{}) / quantity_ratio(QuantityTo{}));

} // namespace detail

/**
 * @brief A quantity
 *
 * Property of a phenomenon, body, or substance, where the property has a magnitude that can be
 * expressed by means of a number and a measurement unit.
 *
 * @tparam D a dimension of the quantity (can be either a BaseDimension or a DerivedDimension)
 * @tparam U a measurement unit of the quantity
 * @tparam Rep a type to be used to represent values of a quantity
 */
template<Dimension D, UnitOf<D> U, ScalableNumber Rep = double>
class quantity {
  Rep value_{};

public:
  using dimension = D;
  using unit = U;
  using rep = Rep;

  quantity() = default;
  quantity(const quantity&) = default;
  quantity(quantity&&) = default;

  template<ScalableNumber Value>
    requires detail::safe_convertible<Value, rep>
  constexpr explicit(!(std::is_same_v<dimension, dim_one> && std::is_same_v<unit, one>)) quantity(const Value& v) : value_{static_cast<rep>(v)} {}

  template<Quantity Q2>
    requires equivalent<D, typename Q2::dimension> &&
             detail::safe_convertible<typename Q2::rep, rep> &&
             detail::safe_divisible<rep, Q2, quantity>
  constexpr quantity(const Q2& q) : value_{quantity_cast<quantity>(q).count()} {}

  quantity& operator=(const quantity&) = default;
  quantity& operator=(quantity&&) = default;

  [[nodiscard]] constexpr rep count() const noexcept { return value_; }

  [[nodiscard]] static constexpr quantity zero() noexcept
    requires requires { quantity_values<Rep>::zero(); }
  {
    return quantity(quantity_values<Rep>::zero());
  }

  [[nodiscard]] static constexpr quantity one() noexcept
    requires requires { quantity_values<Rep>::one(); }
  {
    return quantity(quantity_values<Rep>::one());
  }

  [[nodiscard]] static constexpr quantity min() noexcept
    requires requires { quantity_values<Rep>::min(); }
  {
    return quantity(quantity_values<Rep>::min());
  }

  [[nodiscard]] static constexpr quantity max() noexcept
    requires requires { quantity_values<Rep>::max(); }
  {
    return quantity(quantity_values<Rep>::max());
  }

  [[nodiscard]] constexpr quantity operator+() const { return *this; }

  [[nodiscard]] constexpr quantity operator-() const
    requires std::regular_invocable<std::negate<>, rep>
  {
    return quantity(-count());
  }

  constexpr quantity& operator++()
    requires requires(rep v) { { ++v } -> std::same_as<rep&>; }
  {
    ++value_;
    return *this;
  }

  [[nodiscard]] constexpr quantity operator++(int)
    requires requires(rep v) { { v++ } -> std::same_as<rep>; }
  {
    return quantity(value_++);
  }

  constexpr quantity& operator--()
    requires requires(rep v) { { --v } -> std::same_as<rep&>; }
  {
    --value_;
    return *this;
  }

  [[nodiscard]] constexpr quantity operator--(int)
    requires requires(rep v) { { v-- } -> std::same_as<rep>; }
  {
    return quantity(value_--);
  }

  template<typename Rep2>
    requires detail::safe_convertible<Rep2, rep>
  constexpr quantity& operator+=(const quantity<D, U, Rep2>& q)
  {
    value_ += q.count();
    return *this;
  }

  template<typename Rep2>
    requires detail::safe_convertible<Rep2, rep>
  constexpr quantity& operator-=(const quantity<D, U, Rep2>& q)
  {
    value_ -= q.count();
    return *this;
  }

  template<typename Rep2>
    requires detail::safe_convertible<Rep2, rep>
  constexpr quantity& operator*=(const Rep2& rhs)
  {
    value_ *= rhs;
    return *this;
  }

  template<typename Rep2>
    requires detail::safe_convertible<Rep2, rep>
  constexpr quantity& operator/=(const Rep2& rhs)
  {
    value_ /= rhs;
    return *this;
  }

  template<ScalableNumber Value>
    requires (!treat_as_floating_point<rep>) &&
             (!treat_as_floating_point<Value>)
  constexpr quantity& operator%=(const Value& rhs)
    requires requires(rep v1, Value v2) { { v1 %= v2 } -> std::same_as<rep&>; }
  {
    value_ %= rhs;
    return *this;
  }

  constexpr quantity& operator%=(const quantity& q)
    requires (!treat_as_floating_point<rep>) &&
             requires(rep v1, rep v2) { { v1 %= v2 } -> std::same_as<rep&>; }
  {
    value_ %= q.count();
    return *this;
  }

  // Hidden Friends
  // Below friend functions are to be found via argument-dependent lookup only

<<<<<<< HEAD
  [[nodiscard]] friend constexpr quantity operator+(const quantity& lhs, const quantity& rhs)
    requires std::regular_invocable<std::plus<>, Rep, Rep>
=======
  template<typename D2, typename U2, typename Rep2>
  [[nodiscard]] friend constexpr auto operator<=>(const quantity& lhs, const quantity<D2, U2, Rep2>& rhs)
    requires equivalent<D, D2> &&
             std::three_way_comparable_with<Rep, Rep2>
>>>>>>> 72ed03fb
  {
    return quantity(lhs.count() + rhs.count());
  }

<<<<<<< HEAD
  template<typename U2, typename Rep2>
    requires std::regular_invocable<std::plus<>, Rep, Rep2>
  [[nodiscard]] friend constexpr Quantity auto operator+(const quantity& lhs, const quantity<D, U2, Rep2>& rhs)
=======
  template<typename D2, typename U2, typename Rep2>
  [[nodiscard]] friend constexpr bool operator==(const quantity& lhs, const quantity<D2, U2, Rep2>& rhs)
    requires equivalent<D, D2> &&
             std::equality_comparable_with<Rep, Rep2>
>>>>>>> 72ed03fb
  {
    using common_rep = decltype(lhs.count() + rhs.count());
    using ret = common_quantity<quantity, quantity<D, U2, Rep2>, common_rep>;
    return ret(ret(lhs).count() + ret(rhs).count());
  }

  [[nodiscard]] friend constexpr quantity operator-(const quantity& lhs, const quantity& rhs)
    requires std::regular_invocable<std::minus<>, Rep, Rep>
  {
    return quantity(lhs.count() - rhs.count());
  }

<<<<<<< HEAD
  template<typename U2, typename Rep2>
    requires std::regular_invocable<std::minus<>, Rep, Rep2>
  [[nodiscard]] friend constexpr Quantity auto operator-(const quantity& lhs, const quantity<D, U2, Rep2>& rhs)
=======
  template<typename D2, typename U2, typename Rep2>
  [[nodiscard]] friend constexpr bool operator==(const quantity& lhs, const quantity<D2, U2, Rep2>& rhs)
    requires equivalent<D, D2> &&
             std::equality_comparable_with<Rep, Rep2>
>>>>>>> 72ed03fb
  {
    using common_rep = decltype(lhs.count() - rhs.count());
    using ret = common_quantity<quantity, quantity<D, U2, Rep2>, common_rep>;
    return ret(ret(lhs).count() - ret(rhs).count());
  }

<<<<<<< HEAD
  template<ScalableNumber Value>
    requires std::regular_invocable<std::multiplies<>, Rep, Value>
  [[nodiscard]] friend constexpr Quantity auto operator*(const quantity& q, const Value& v)
  {
    using common_rep = decltype(q.count() * v);
    using ret = quantity<D, U, common_rep>;
    return ret(q.count() * v);
  }

  template<ScalableNumber Value>
    requires std::regular_invocable<std::multiplies<>, Value, Rep>
  [[nodiscard]] friend constexpr Quantity auto operator*(const Value& v, const quantity& q)
=======
  template<typename D2, typename U2, typename Rep2>
  [[nodiscard]] friend constexpr bool operator!=(const quantity& lhs, const quantity<D2, U2, Rep2>& rhs)
    requires equivalent<D, D2> &&
             std::equality_comparable_with<Rep, Rep2>
>>>>>>> 72ed03fb
  {
    return q * v;
  }

  template<typename D2, typename U2, typename Rep2>
<<<<<<< HEAD
    requires std::regular_invocable<std::multiplies<>, Rep, Rep2>
  [[nodiscard]] friend constexpr Quantity auto operator*(const quantity& lhs, const quantity<D2, U2, Rep2>& rhs)
=======
  [[nodiscard]] friend constexpr bool operator<(const quantity& lhs, const quantity<D2, U2, Rep2>& rhs)
    requires equivalent<D, D2> &&
             std::totally_ordered_with<Rep, Rep2>
>>>>>>> 72ed03fb
  {
    using dim = dimension_multiply<D, D2>;
    using ret_unit = downcast_unit<dim, (U::ratio / dimension_unit<D>::ratio) * (U2::ratio / dimension_unit<D2>::ratio) * dimension_unit<dim>::ratio>;
    using common_rep = decltype(lhs.count() * rhs.count());
    using ret = quantity<dim, ret_unit, common_rep>;
    return ret(lhs.count() * rhs.count());
  }

  template<ScalableNumber Value>
    requires std::regular_invocable<std::divides<>, Value, Rep>
  [[nodiscard]] friend constexpr Quantity auto operator/(const Value& v, const quantity& q)
  {
    Expects(q.count() != zero().count());

    using dim = dim_invert<D>;
    using ret_unit = downcast_unit<dim, ratio(U::ratio.den, U::ratio.num, -U::ratio.exp)>;
    using common_rep = decltype(v / q.count());
    using ret = quantity<dim, ret_unit, common_rep>;
    return ret(v / q.count());
  }

  template<ScalableNumber Value>
    requires std::regular_invocable<std::divides<>, Rep, Value>
  [[nodiscard]] friend constexpr Quantity auto operator/(const quantity& q, const Value& v)
  {
    Expects(v != zero().count());

    using common_rep = decltype(q.count() / v);
    using ret = quantity<D, U, common_rep>;
    return ret(q.count() / v);
  }

  template<typename D2, typename U2, typename Rep2>
<<<<<<< HEAD
    requires std::regular_invocable<std::divides<>, Rep, Rep2>
  [[nodiscard]] friend constexpr Quantity auto operator/(const quantity& lhs, const quantity<D2, U2, Rep2>& rhs)
=======
  [[nodiscard]] friend constexpr bool operator<=(const quantity& lhs, const quantity<D2, U2, Rep2>& rhs)
    requires equivalent<D, D2> &&
             std::totally_ordered_with<Rep, Rep2>
>>>>>>> 72ed03fb
  {
    Expects(rhs.count() != zero().count());

    using common_rep = decltype(lhs.count() / rhs.count());
    using dim = dimension_divide<D, D2>;
    using ret_unit = downcast_unit<dim, (U::ratio / dimension_unit<D>::ratio) / (U2::ratio / dimension_unit<D2>::ratio) * dimension_unit<dim>::ratio>;
    using ret = quantity<dim, ret_unit, common_rep>;
    return ret(lhs.count() / rhs.count());
  }

  template<ScalableNumber Value>
    requires (!treat_as_floating_point<Rep>) &&
            (!treat_as_floating_point<Value>) &&
            std::regular_invocable<std::modulus<>, Rep, Value>
  [[nodiscard]] friend constexpr Quantity auto operator%(const quantity& q, const Value& v)
  {
    using common_rep = decltype(q.count() % v);
    using ret = quantity<D, U, common_rep>;
    return ret(q.count() % v);
  }

  template<typename U2, typename Rep2>
    requires (!treat_as_floating_point<Rep>) &&
            (!treat_as_floating_point<Rep2>) &&
            std::regular_invocable<std::modulus<>, Rep, Rep2>
  [[nodiscard]] friend constexpr Quantity auto operator%(const quantity& lhs, const quantity<D, U2, Rep2>& rhs)
  {
    using common_rep = decltype(lhs.count() % rhs.count());
    using ret = common_quantity<quantity, quantity<D, U2, Rep2>, common_rep>;
    return ret(ret(lhs).count() % ret(rhs).count());
  }

  template<typename D2, typename U2, typename Rep2>
<<<<<<< HEAD
    requires equivalent_dim<D, D2> &&
             std::three_way_comparable_with<Rep, Rep2>
  [[nodiscard]] friend constexpr auto operator<=>(const quantity& lhs, const quantity<D2, U2, Rep2>& rhs)
=======
  [[nodiscard]] friend constexpr bool operator>(const quantity& lhs, const quantity<D2, U2, Rep2>& rhs)
    requires equivalent<D, D2> &&
             std::totally_ordered_with<Rep, Rep2>
>>>>>>> 72ed03fb
  {
    using cq = common_quantity<quantity, quantity<D2, U2, Rep2>>;
    return cq(lhs).count() <=> cq(rhs).count();
  }

  template<typename D2, typename U2, typename Rep2>
<<<<<<< HEAD
    requires equivalent_dim<D, D2> &&
             std::equality_comparable_with<Rep, Rep2>
  [[nodiscard]] friend constexpr bool operator==(const quantity& lhs, const quantity<D2, U2, Rep2>& rhs)
=======
  [[nodiscard]] friend constexpr bool operator>=(const quantity& lhs, const quantity<D2, U2, Rep2>& rhs)
    requires equivalent<D, D2> &&
             std::totally_ordered_with<Rep, Rep2>
>>>>>>> 72ed03fb
  {
    using cq = common_quantity<quantity, quantity<D2, U2, Rep2>>;
    return cq(lhs).count() == cq(rhs).count();
  }

  template<class CharT, class Traits>
  friend std::basic_ostream<CharT, Traits>& operator<<(std::basic_ostream<CharT, Traits>& os, const quantity& q)
  {
    return os << detail::to_string<CharT, Traits>(q);
  }
};

<<<<<<< HEAD
=======
template<typename D, typename U1, typename Rep1, typename U2, typename Rep2>
[[nodiscard]] constexpr Quantity AUTO operator+(const quantity<D, U1, Rep1>& lhs, const quantity<D, U2, Rep2>& rhs)
  requires std::regular_invocable<std::plus<>, Rep1, Rep2>
{
  using common_rep = decltype(lhs.count() + rhs.count());
  using ret = common_quantity<quantity<D, U1, Rep1>, quantity<D, U2, Rep2>, common_rep>;
  return ret(ret(lhs).count() + ret(rhs).count());
}

template<typename D, typename U1, typename Rep1, typename U2, typename Rep2>
[[nodiscard]] constexpr Quantity AUTO operator-(const quantity<D, U1, Rep1>& lhs, const quantity<D, U2, Rep2>& rhs)
  requires std::regular_invocable<std::minus<>, Rep1, Rep2>
{
  using common_rep = decltype(lhs.count() - rhs.count());
  using ret = common_quantity<quantity<D, U1, Rep1>, quantity<D, U2, Rep2>, common_rep>;
  return ret(ret(lhs).count() - ret(rhs).count());
}

template<typename D, typename U, typename Rep, Scalar Value>
[[nodiscard]] constexpr Quantity AUTO operator*(const quantity<D, U, Rep>& q, const Value& v)
  requires std::regular_invocable<std::multiplies<>, Rep, Value>
{
  using common_rep = decltype(q.count() * v);
  using ret = quantity<D, U, common_rep>;
  return ret(q.count() * v);
}

template<Scalar Value, typename D, typename U, typename Rep>
[[nodiscard]] constexpr Quantity AUTO operator*(const Value& v, const quantity<D, U, Rep>& q)
  requires std::regular_invocable<std::multiplies<>, Value, Rep>
{
  return q * v;
}

template<typename D1, typename U1, typename Rep1, typename D2, typename U2, typename Rep2>
[[nodiscard]] constexpr Scalar AUTO operator*(const quantity<D1, U1, Rep1>& lhs, const quantity<D2, U2, Rep2>& rhs)
  requires std::regular_invocable<std::multiplies<>, Rep1, Rep2> &&
           equivalent<D1, dim_invert<D2>>
{
  using common_rep = decltype(lhs.count() * rhs.count());
  const ratio r = U1::ratio * U2::ratio;
    if constexpr (treat_as_floating_point<common_rep>) {
      return lhs.count() * rhs.count() * static_cast<common_rep>(r.num * detail::fpow10<common_rep>(r.exp)) / static_cast<common_rep>(r.den);
    } else {
      return lhs.count() * rhs.count() * static_cast<common_rep>(r.num * detail::ipow10(r.exp)) / static_cast<common_rep>(r.den);
    }
}

template<typename D1, typename U1, typename Rep1, typename D2, typename U2, typename Rep2>
[[nodiscard]] constexpr Quantity AUTO operator*(const quantity<D1, U1, Rep1>& lhs, const quantity<D2, U2, Rep2>& rhs)
  requires std::regular_invocable<std::multiplies<>, Rep1, Rep2>
{
  using dim = dimension_multiply<D1, D2>;
  using unit = downcast_unit<dim, (U1::ratio / dimension_unit<D1>::ratio) * (U2::ratio / dimension_unit<D2>::ratio) * dimension_unit<dim>::ratio>;
  using common_rep = decltype(lhs.count() * rhs.count());
  using ret = quantity<dim, unit, common_rep>;
  return ret(lhs.count() * rhs.count());
}

template<Scalar Value, typename D, typename U, typename Rep>
[[nodiscard]] constexpr Quantity AUTO operator/(const Value& v, const quantity<D, U, Rep>& q)
  requires std::regular_invocable<std::divides<>, Value, Rep>
{
  Expects(q.count() != 0);

  using dim = dim_invert<D>;
  using unit = downcast_unit<dim, ratio(U::ratio.den, U::ratio.num, -U::ratio.exp)>;
  using common_rep = decltype(v / q.count());
  using ret = quantity<dim, unit, common_rep>;
  return ret(v / q.count());
}

template<typename D, typename U, typename Rep, Scalar Value>
[[nodiscard]] constexpr Quantity AUTO operator/(const quantity<D, U, Rep>& q, const Value& v)
  requires std::regular_invocable<std::divides<>, Rep, Value>
{
  Expects(v != Value{0});

  using common_rep = decltype(q.count() / v);
  using ret = quantity<D, U, common_rep>;
  return ret(q.count() / v);
}

template<typename D1, typename U1, typename Rep1, typename D2, typename U2, typename Rep2>
[[nodiscard]] constexpr Scalar AUTO operator/(const quantity<D1, U1, Rep1>& lhs, const quantity<D2, U2, Rep2>& rhs)
  requires std::regular_invocable<std::divides<>, Rep1, Rep2> &&
           equivalent<D1, D2>
{
  Expects(rhs.count() != 0);

  using common_rep = decltype(lhs.count() / rhs.count());
  using cq = common_quantity<quantity<D1, U1, Rep1>, quantity<D2, U2, Rep2>, common_rep>;
  return cq(lhs).count() / cq(rhs).count();
}

template<typename D1, typename U1, typename Rep1, typename D2, typename U2, typename Rep2>
[[nodiscard]] constexpr Quantity AUTO operator/(const quantity<D1, U1, Rep1>& lhs, const quantity<D2, U2, Rep2>& rhs)
  requires std::regular_invocable<std::divides<>, Rep1, Rep2>
{
  Expects(rhs.count() != 0);

  using common_rep = decltype(lhs.count() / rhs.count());
  using dim = dimension_divide<D1, D2>;
  using unit = downcast_unit<dim, (U1::ratio / dimension_unit<D1>::ratio) / (U2::ratio / dimension_unit<D2>::ratio) * dimension_unit<dim>::ratio>;
  using ret = quantity<dim, unit, common_rep>;
  return ret(lhs.count() / rhs.count());
}

template<typename D, typename U, typename Rep, Scalar Value>
[[nodiscard]] constexpr Quantity AUTO operator%(const quantity<D, U, Rep>& q, const Value& v)
  requires (!treat_as_floating_point<Rep>) &&
           (!treat_as_floating_point<Value>) &&
           std::regular_invocable<std::modulus<>, Rep, Value>
{
  using common_rep = decltype(q.count() % v);
  using ret = quantity<D, U, common_rep>;
  return ret(q.count() % v);
}

template<typename D, typename U1, typename Rep1, typename U2, typename Rep2>
[[nodiscard]] constexpr Quantity AUTO operator%(const quantity<D, U1, Rep1>& lhs, const quantity<D, U2, Rep2>& rhs)
  requires (!treat_as_floating_point<Rep1>) &&
           (!treat_as_floating_point<Rep2>) &&
           std::regular_invocable<std::modulus<>, Rep1, Rep2>
{
  using common_rep = decltype(lhs.count() % rhs.count());
  using ret = common_quantity<quantity<D, U1, Rep1>, quantity<D, U2, Rep2>, common_rep>;
  return ret(ret(lhs).count() % ret(rhs).count());
}

>>>>>>> 72ed03fb
namespace detail {

template<typename D, typename U, typename Rep>
inline constexpr bool is_quantity<quantity<D, U, Rep>> = true;

}  // namespace detail

}  // namespace units<|MERGE_RESOLUTION|>--- conflicted
+++ resolved
@@ -197,29 +197,15 @@
   // Hidden Friends
   // Below friend functions are to be found via argument-dependent lookup only
 
-<<<<<<< HEAD
   [[nodiscard]] friend constexpr quantity operator+(const quantity& lhs, const quantity& rhs)
     requires std::regular_invocable<std::plus<>, Rep, Rep>
-=======
-  template<typename D2, typename U2, typename Rep2>
-  [[nodiscard]] friend constexpr auto operator<=>(const quantity& lhs, const quantity<D2, U2, Rep2>& rhs)
-    requires equivalent<D, D2> &&
-             std::three_way_comparable_with<Rep, Rep2>
->>>>>>> 72ed03fb
   {
     return quantity(lhs.count() + rhs.count());
   }
 
-<<<<<<< HEAD
   template<typename U2, typename Rep2>
     requires std::regular_invocable<std::plus<>, Rep, Rep2>
   [[nodiscard]] friend constexpr Quantity auto operator+(const quantity& lhs, const quantity<D, U2, Rep2>& rhs)
-=======
-  template<typename D2, typename U2, typename Rep2>
-  [[nodiscard]] friend constexpr bool operator==(const quantity& lhs, const quantity<D2, U2, Rep2>& rhs)
-    requires equivalent<D, D2> &&
-             std::equality_comparable_with<Rep, Rep2>
->>>>>>> 72ed03fb
   {
     using common_rep = decltype(lhs.count() + rhs.count());
     using ret = common_quantity<quantity, quantity<D, U2, Rep2>, common_rep>;
@@ -232,23 +218,15 @@
     return quantity(lhs.count() - rhs.count());
   }
 
-<<<<<<< HEAD
   template<typename U2, typename Rep2>
     requires std::regular_invocable<std::minus<>, Rep, Rep2>
   [[nodiscard]] friend constexpr Quantity auto operator-(const quantity& lhs, const quantity<D, U2, Rep2>& rhs)
-=======
-  template<typename D2, typename U2, typename Rep2>
-  [[nodiscard]] friend constexpr bool operator==(const quantity& lhs, const quantity<D2, U2, Rep2>& rhs)
-    requires equivalent<D, D2> &&
-             std::equality_comparable_with<Rep, Rep2>
->>>>>>> 72ed03fb
   {
     using common_rep = decltype(lhs.count() - rhs.count());
     using ret = common_quantity<quantity, quantity<D, U2, Rep2>, common_rep>;
     return ret(ret(lhs).count() - ret(rhs).count());
   }
 
-<<<<<<< HEAD
   template<ScalableNumber Value>
     requires std::regular_invocable<std::multiplies<>, Rep, Value>
   [[nodiscard]] friend constexpr Quantity auto operator*(const quantity& q, const Value& v)
@@ -261,25 +239,13 @@
   template<ScalableNumber Value>
     requires std::regular_invocable<std::multiplies<>, Value, Rep>
   [[nodiscard]] friend constexpr Quantity auto operator*(const Value& v, const quantity& q)
-=======
+  {
+    return q * v;
+  }
+
   template<typename D2, typename U2, typename Rep2>
-  [[nodiscard]] friend constexpr bool operator!=(const quantity& lhs, const quantity<D2, U2, Rep2>& rhs)
-    requires equivalent<D, D2> &&
-             std::equality_comparable_with<Rep, Rep2>
->>>>>>> 72ed03fb
-  {
-    return q * v;
-  }
-
-  template<typename D2, typename U2, typename Rep2>
-<<<<<<< HEAD
     requires std::regular_invocable<std::multiplies<>, Rep, Rep2>
   [[nodiscard]] friend constexpr Quantity auto operator*(const quantity& lhs, const quantity<D2, U2, Rep2>& rhs)
-=======
-  [[nodiscard]] friend constexpr bool operator<(const quantity& lhs, const quantity<D2, U2, Rep2>& rhs)
-    requires equivalent<D, D2> &&
-             std::totally_ordered_with<Rep, Rep2>
->>>>>>> 72ed03fb
   {
     using dim = dimension_multiply<D, D2>;
     using ret_unit = downcast_unit<dim, (U::ratio / dimension_unit<D>::ratio) * (U2::ratio / dimension_unit<D2>::ratio) * dimension_unit<dim>::ratio>;
@@ -313,14 +279,8 @@
   }
 
   template<typename D2, typename U2, typename Rep2>
-<<<<<<< HEAD
     requires std::regular_invocable<std::divides<>, Rep, Rep2>
   [[nodiscard]] friend constexpr Quantity auto operator/(const quantity& lhs, const quantity<D2, U2, Rep2>& rhs)
-=======
-  [[nodiscard]] friend constexpr bool operator<=(const quantity& lhs, const quantity<D2, U2, Rep2>& rhs)
-    requires equivalent<D, D2> &&
-             std::totally_ordered_with<Rep, Rep2>
->>>>>>> 72ed03fb
   {
     Expects(rhs.count() != zero().count());
 
@@ -354,30 +314,18 @@
   }
 
   template<typename D2, typename U2, typename Rep2>
-<<<<<<< HEAD
-    requires equivalent_dim<D, D2> &&
+    requires equivalent<D, D2> &&
              std::three_way_comparable_with<Rep, Rep2>
   [[nodiscard]] friend constexpr auto operator<=>(const quantity& lhs, const quantity<D2, U2, Rep2>& rhs)
-=======
-  [[nodiscard]] friend constexpr bool operator>(const quantity& lhs, const quantity<D2, U2, Rep2>& rhs)
-    requires equivalent<D, D2> &&
-             std::totally_ordered_with<Rep, Rep2>
->>>>>>> 72ed03fb
   {
     using cq = common_quantity<quantity, quantity<D2, U2, Rep2>>;
     return cq(lhs).count() <=> cq(rhs).count();
   }
 
   template<typename D2, typename U2, typename Rep2>
-<<<<<<< HEAD
-    requires equivalent_dim<D, D2> &&
+    requires equivalent<D, D2> &&
              std::equality_comparable_with<Rep, Rep2>
   [[nodiscard]] friend constexpr bool operator==(const quantity& lhs, const quantity<D2, U2, Rep2>& rhs)
-=======
-  [[nodiscard]] friend constexpr bool operator>=(const quantity& lhs, const quantity<D2, U2, Rep2>& rhs)
-    requires equivalent<D, D2> &&
-             std::totally_ordered_with<Rep, Rep2>
->>>>>>> 72ed03fb
   {
     using cq = common_quantity<quantity, quantity<D2, U2, Rep2>>;
     return cq(lhs).count() == cq(rhs).count();
@@ -390,139 +338,6 @@
   }
 };
 
-<<<<<<< HEAD
-=======
-template<typename D, typename U1, typename Rep1, typename U2, typename Rep2>
-[[nodiscard]] constexpr Quantity AUTO operator+(const quantity<D, U1, Rep1>& lhs, const quantity<D, U2, Rep2>& rhs)
-  requires std::regular_invocable<std::plus<>, Rep1, Rep2>
-{
-  using common_rep = decltype(lhs.count() + rhs.count());
-  using ret = common_quantity<quantity<D, U1, Rep1>, quantity<D, U2, Rep2>, common_rep>;
-  return ret(ret(lhs).count() + ret(rhs).count());
-}
-
-template<typename D, typename U1, typename Rep1, typename U2, typename Rep2>
-[[nodiscard]] constexpr Quantity AUTO operator-(const quantity<D, U1, Rep1>& lhs, const quantity<D, U2, Rep2>& rhs)
-  requires std::regular_invocable<std::minus<>, Rep1, Rep2>
-{
-  using common_rep = decltype(lhs.count() - rhs.count());
-  using ret = common_quantity<quantity<D, U1, Rep1>, quantity<D, U2, Rep2>, common_rep>;
-  return ret(ret(lhs).count() - ret(rhs).count());
-}
-
-template<typename D, typename U, typename Rep, Scalar Value>
-[[nodiscard]] constexpr Quantity AUTO operator*(const quantity<D, U, Rep>& q, const Value& v)
-  requires std::regular_invocable<std::multiplies<>, Rep, Value>
-{
-  using common_rep = decltype(q.count() * v);
-  using ret = quantity<D, U, common_rep>;
-  return ret(q.count() * v);
-}
-
-template<Scalar Value, typename D, typename U, typename Rep>
-[[nodiscard]] constexpr Quantity AUTO operator*(const Value& v, const quantity<D, U, Rep>& q)
-  requires std::regular_invocable<std::multiplies<>, Value, Rep>
-{
-  return q * v;
-}
-
-template<typename D1, typename U1, typename Rep1, typename D2, typename U2, typename Rep2>
-[[nodiscard]] constexpr Scalar AUTO operator*(const quantity<D1, U1, Rep1>& lhs, const quantity<D2, U2, Rep2>& rhs)
-  requires std::regular_invocable<std::multiplies<>, Rep1, Rep2> &&
-           equivalent<D1, dim_invert<D2>>
-{
-  using common_rep = decltype(lhs.count() * rhs.count());
-  const ratio r = U1::ratio * U2::ratio;
-    if constexpr (treat_as_floating_point<common_rep>) {
-      return lhs.count() * rhs.count() * static_cast<common_rep>(r.num * detail::fpow10<common_rep>(r.exp)) / static_cast<common_rep>(r.den);
-    } else {
-      return lhs.count() * rhs.count() * static_cast<common_rep>(r.num * detail::ipow10(r.exp)) / static_cast<common_rep>(r.den);
-    }
-}
-
-template<typename D1, typename U1, typename Rep1, typename D2, typename U2, typename Rep2>
-[[nodiscard]] constexpr Quantity AUTO operator*(const quantity<D1, U1, Rep1>& lhs, const quantity<D2, U2, Rep2>& rhs)
-  requires std::regular_invocable<std::multiplies<>, Rep1, Rep2>
-{
-  using dim = dimension_multiply<D1, D2>;
-  using unit = downcast_unit<dim, (U1::ratio / dimension_unit<D1>::ratio) * (U2::ratio / dimension_unit<D2>::ratio) * dimension_unit<dim>::ratio>;
-  using common_rep = decltype(lhs.count() * rhs.count());
-  using ret = quantity<dim, unit, common_rep>;
-  return ret(lhs.count() * rhs.count());
-}
-
-template<Scalar Value, typename D, typename U, typename Rep>
-[[nodiscard]] constexpr Quantity AUTO operator/(const Value& v, const quantity<D, U, Rep>& q)
-  requires std::regular_invocable<std::divides<>, Value, Rep>
-{
-  Expects(q.count() != 0);
-
-  using dim = dim_invert<D>;
-  using unit = downcast_unit<dim, ratio(U::ratio.den, U::ratio.num, -U::ratio.exp)>;
-  using common_rep = decltype(v / q.count());
-  using ret = quantity<dim, unit, common_rep>;
-  return ret(v / q.count());
-}
-
-template<typename D, typename U, typename Rep, Scalar Value>
-[[nodiscard]] constexpr Quantity AUTO operator/(const quantity<D, U, Rep>& q, const Value& v)
-  requires std::regular_invocable<std::divides<>, Rep, Value>
-{
-  Expects(v != Value{0});
-
-  using common_rep = decltype(q.count() / v);
-  using ret = quantity<D, U, common_rep>;
-  return ret(q.count() / v);
-}
-
-template<typename D1, typename U1, typename Rep1, typename D2, typename U2, typename Rep2>
-[[nodiscard]] constexpr Scalar AUTO operator/(const quantity<D1, U1, Rep1>& lhs, const quantity<D2, U2, Rep2>& rhs)
-  requires std::regular_invocable<std::divides<>, Rep1, Rep2> &&
-           equivalent<D1, D2>
-{
-  Expects(rhs.count() != 0);
-
-  using common_rep = decltype(lhs.count() / rhs.count());
-  using cq = common_quantity<quantity<D1, U1, Rep1>, quantity<D2, U2, Rep2>, common_rep>;
-  return cq(lhs).count() / cq(rhs).count();
-}
-
-template<typename D1, typename U1, typename Rep1, typename D2, typename U2, typename Rep2>
-[[nodiscard]] constexpr Quantity AUTO operator/(const quantity<D1, U1, Rep1>& lhs, const quantity<D2, U2, Rep2>& rhs)
-  requires std::regular_invocable<std::divides<>, Rep1, Rep2>
-{
-  Expects(rhs.count() != 0);
-
-  using common_rep = decltype(lhs.count() / rhs.count());
-  using dim = dimension_divide<D1, D2>;
-  using unit = downcast_unit<dim, (U1::ratio / dimension_unit<D1>::ratio) / (U2::ratio / dimension_unit<D2>::ratio) * dimension_unit<dim>::ratio>;
-  using ret = quantity<dim, unit, common_rep>;
-  return ret(lhs.count() / rhs.count());
-}
-
-template<typename D, typename U, typename Rep, Scalar Value>
-[[nodiscard]] constexpr Quantity AUTO operator%(const quantity<D, U, Rep>& q, const Value& v)
-  requires (!treat_as_floating_point<Rep>) &&
-           (!treat_as_floating_point<Value>) &&
-           std::regular_invocable<std::modulus<>, Rep, Value>
-{
-  using common_rep = decltype(q.count() % v);
-  using ret = quantity<D, U, common_rep>;
-  return ret(q.count() % v);
-}
-
-template<typename D, typename U1, typename Rep1, typename U2, typename Rep2>
-[[nodiscard]] constexpr Quantity AUTO operator%(const quantity<D, U1, Rep1>& lhs, const quantity<D, U2, Rep2>& rhs)
-  requires (!treat_as_floating_point<Rep1>) &&
-           (!treat_as_floating_point<Rep2>) &&
-           std::regular_invocable<std::modulus<>, Rep1, Rep2>
-{
-  using common_rep = decltype(lhs.count() % rhs.count());
-  using ret = common_quantity<quantity<D, U1, Rep1>, quantity<D, U2, Rep2>, common_rep>;
-  return ret(ret(lhs).count() % ret(rhs).count());
-}
-
->>>>>>> 72ed03fb
 namespace detail {
 
 template<typename D, typename U, typename Rep>
