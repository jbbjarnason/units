--- conflicted
+++ resolved
@@ -43,13 +43,8 @@
 namespace units::isq::si::hep {
 
 struct eV_per_c2 :
-<<<<<<< HEAD
-    named_scaled_unit<eV_per_c2, basic_symbol_text{"eV/c²", "eV/c^2"}, prefix,
+    named_scaled_unit<eV_per_c2, basic_symbol_text{"eV/c²", "eV/c^2"},
                       as_magnitude<ratio(17'826'619'216'279, 1'000'000'000'000, -35)>(), kilogram> {};
-=======
-    named_scaled_unit<eV_per_c2, basic_symbol_text{"eV/c²", "eV/c^2"},
-                      ratio(1'7826'619'216'279, 1'000'000'000'000, -35), kilogram> {};
->>>>>>> 8c0f9d4f
 struct feV_per_c2 : prefixed_unit<feV_per_c2, femto, eV_per_c2> {};
 struct peV_per_c2 : prefixed_unit<peV_per_c2, pico, eV_per_c2> {};
 struct neV_per_c2 : prefixed_unit<neV_per_c2, nano, eV_per_c2> {};
@@ -65,21 +60,11 @@
 struct EeV_per_c2 : prefixed_unit<EeV_per_c2, exa, eV_per_c2> {};
 struct YeV_per_c2 : prefixed_unit<YeV_per_c2, yotta, eV_per_c2> {};
 struct electron_mass :
-<<<<<<< HEAD
-    named_scaled_unit<eV_per_c2, "m_e", prefix, as_magnitude<ratio(9'109'383'701'528, 1'000'000'000'000, -31)>(),
-                      kilogram> {};
+    named_scaled_unit<eV_per_c2, "m_e", as_magnitude<ratio(9'109'383'701'528, 1'000'000'000'000, -31)>(), kilogram> {};
 struct proton_mass :
-    named_scaled_unit<eV_per_c2, "m_p", prefix, as_magnitude<ratio(1'672'621'923'695, 1'000'000'000'000, -27)>(),
-                      kilogram> {};
+    named_scaled_unit<eV_per_c2, "m_p", as_magnitude<ratio(1'672'621'923'695, 1'000'000'000'000, -27)>(), kilogram> {};
 struct neutron_mass :
-    named_scaled_unit<eV_per_c2, "m_n", prefix, as_magnitude<ratio(1'674'927'498'049, 1'000'000'000'000, -27)>(),
-                      kilogram> {};
-=======
-    named_scaled_unit<eV_per_c2, "m_e", ratio(9'109'383'701'528, 1'000'000'000'000, -31), kilogram> {};
-struct proton_mass : named_scaled_unit<eV_per_c2, "m_p", ratio(1'672'621'923'695, 1'000'000'000'000, -27), kilogram> {};
-struct neutron_mass :
-    named_scaled_unit<eV_per_c2, "m_n", ratio(1'674'927'498'049, 1'000'000'000'000, -27), kilogram> {};
->>>>>>> 8c0f9d4f
+    named_scaled_unit<eV_per_c2, "m_n", as_magnitude<ratio(1'674'927'498'049, 1'000'000'000'000, -27)>(), kilogram> {};
 
 struct dim_mass : isq::dim_mass<eV_per_c2> {};
 
