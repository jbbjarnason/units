// The MIT License (MIT)
//
// Copyright (c) 2018 Mateusz Pusz
//
// Permission is hereby granted, free of charge, to any person obtaining a copy
// of this software and associated documentation files (the "Software"), to deal
// in the Software without restriction, including without limitation the rights
// to use, copy, modify, merge, publish, distribute, sublicense, and/or sell
// copies of the Software, and to permit persons to whom the Software is
// furnished to do so, subject to the following conditions:
//
// The above copyright notice and this permission notice shall be included in all
// copies or substantial portions of the Software.
//
// THE SOFTWARE IS PROVIDED "AS IS", WITHOUT WARRANTY OF ANY KIND, EXPRESS OR
// IMPLIED, INCLUDING BUT NOT LIMITED TO THE WARRANTIES OF MERCHANTABILITY,
// FITNESS FOR A PARTICULAR PURPOSE AND NONINFRINGEMENT. IN NO EVENT SHALL THE
// AUTHORS OR COPYRIGHT HOLDERS BE LIABLE FOR ANY CLAIM, DAMAGES OR OTHER
// LIABILITY, WHETHER IN AN ACTION OF CONTRACT, TORT OR OTHERWISE, ARISING FROM,
// OUT OF OR IN CONNECTION WITH THE SOFTWARE OR THE USE OR OTHER DEALINGS IN THE
// SOFTWARE.

#include "test_tools.h"
#include <units/bits/dimension_op.h>
#include <units/bits/external/type_traits.h>
#include <units/exponent.h>
#include <units/generic/dimensionless.h>
#include <units/isq/si/area.h>
#include <units/isq/si/cgs/length.h>
#include <units/isq/si/fps/length.h>
#include <units/isq/si/frequency.h>
#include <units/isq/si/prefixes.h>
#include <units/isq/si/speed.h>
#include <units/isq/si/time.h>
#include <units/isq/si/volume.h>
#include <units/unit.h>
#include <limits>
#include <type_traits>
#include <utility>

namespace {

using namespace units;
namespace si = isq::si;
using namespace si;
using namespace references;

constexpr auto cgs_cm = cgs::references::cm;


//////////////////////////////
// quantity class invariants
//////////////////////////////

static_assert(sizeof(length<metre>) == sizeof(double));
static_assert(sizeof(length<metre, short>) == sizeof(short));

#if UNITS_COMP_GCC != 10 || UNITS_COMP_GCC_MINOR > 2
template<template<typename, typename, typename> typename Q>
concept invalid_types = requires {
                          requires !requires { typename Q<dim_length, second, int>; };  // unit of a different dimension
                          requires !requires { typename Q<dim_length, metre, length<metre>>; };  // quantity used as Rep
                          requires !requires { typename Q<metre, dim_length, double>; };         // reordered arguments
                          requires !requires { typename Q<metre, double, dim_length>; };         // reordered arguments
                        };
static_assert(invalid_types<quantity>);
#endif

static_assert(std::is_trivially_default_constructible_v<length<metre>>);
static_assert(std::is_trivially_copy_constructible_v<length<metre>>);
static_assert(std::is_trivially_move_constructible_v<length<metre>>);
static_assert(std::is_trivially_copy_assignable_v<length<metre>>);
static_assert(std::is_trivially_move_assignable_v<length<metre>>);
static_assert(std::is_trivially_destructible_v<length<metre>>);

static_assert(std::is_nothrow_default_constructible_v<length<metre>>);
static_assert(std::is_nothrow_copy_constructible_v<length<metre>>);
static_assert(std::is_nothrow_move_constructible_v<length<metre>>);
static_assert(std::is_nothrow_copy_assignable_v<length<metre>>);
static_assert(std::is_nothrow_move_assignable_v<length<metre>>);
static_assert(std::is_nothrow_destructible_v<length<metre>>);

static_assert(std::is_trivially_copyable_v<length<metre>>);
static_assert(std::is_standard_layout_v<length<metre>>);

static_assert(std::default_initializable<length<metre>>);
static_assert(std::move_constructible<length<metre>>);
static_assert(std::copy_constructible<length<metre>>);
static_assert(std::equality_comparable<length<metre>>);
static_assert(std::totally_ordered<length<metre>>);
static_assert(std::regular<length<metre>>);

static_assert(std::three_way_comparable<length<metre>>);


//////////////////
// member types
//////////////////

static_assert(is_same_v<length<metre, int>::dimension, dim_length>);
static_assert(is_same_v<fps::length<fps::mile>::dimension, fps::dim_length>);
static_assert(is_same_v<length<metre, int>::unit, metre>);
static_assert(is_same_v<fps::length<fps::mile>::unit, fps::mile>);
static_assert(is_same_v<length<metre, int>::rep, int>);
static_assert(is_same_v<fps::length<fps::mile>::rep, double>);


////////////////////////////
// static member functions
////////////////////////////

static_assert(length<metre, int>::zero().number() == 0);
static_assert(length<metre, int>::min().number() == std::numeric_limits<int>::lowest());
static_assert(length<metre, int>::max().number() == std::numeric_limits<int>::max());
static_assert(length<metre, double>::zero().number() == 0.0);
static_assert(length<metre, double>::min().number() == std::numeric_limits<double>::lowest());
static_assert(length<metre, double>::max().number() == std::numeric_limits<double>::max());


//////////////////////////////
// construction from a value
//////////////////////////////

// only explicit construction from a value
static_assert(std::constructible_from<length<metre>, double>);
static_assert(!std::convertible_to<double, length<metre>>);

static_assert(std::constructible_from<length<metre>, float>);
static_assert(!std::convertible_to<float, length<metre>>);

static_assert(
  std::constructible_from<length<metre, float>, double>);  // truncating implicit conversions double -> float allowed
static_assert(!std::convertible_to<double, length<metre, float>>);

static_assert(std::constructible_from<length<metre>, int>);
static_assert(!std::convertible_to<int, length<metre>>);

static_assert(std::constructible_from<length<metre>, short>);
static_assert(!std::convertible_to<short, length<metre>>);

static_assert(
  std::constructible_from<length<metre, short>, int>);  // truncating implicit conversions int -> short allowed
static_assert(!std::convertible_to<int, length<metre, short>>);

// exception, implicit construction from a value allowed for a dimensionless quantity
static_assert(std::constructible_from<dimensionless<one>, double>);
static_assert(std::convertible_to<double, dimensionless<one>>);

static_assert(std::constructible_from<dimensionless<one>, float>);
static_assert(std::convertible_to<float, dimensionless<one>>);

static_assert(std::constructible_from<dimensionless<one, float>, double>);
static_assert(std::convertible_to<double, dimensionless<one, float>>);

static_assert(std::constructible_from<dimensionless<one>, int>);
static_assert(std::convertible_to<int, dimensionless<one>>);

static_assert(std::constructible_from<dimensionless<one>, short>);
static_assert(std::convertible_to<short, dimensionless<one>>);

static_assert(std::constructible_from<dimensionless<one, short>, int>);
static_assert(std::convertible_to<int, dimensionless<one, short>>);

// but only if a dimensionless quantity has a ratio(1)
static_assert(std::constructible_from<dimensionless<percent>, double>);
static_assert(!std::convertible_to<double, dimensionless<percent>>);

static_assert(std::constructible_from<dimensionless<percent>, float>);
static_assert(!std::convertible_to<float, dimensionless<percent>>);

static_assert(std::constructible_from<dimensionless<percent, float>,
                                      double>);  // truncating implicit conversions double -> float allowed
static_assert(!std::convertible_to<double, dimensionless<percent, float>>);

static_assert(std::constructible_from<dimensionless<percent>, int>);
static_assert(!std::convertible_to<int, dimensionless<percent>>);

static_assert(std::constructible_from<dimensionless<percent>, short>);
static_assert(!std::convertible_to<short, dimensionless<percent>>);

static_assert(
  std::constructible_from<dimensionless<percent, short>, int>);  // truncating implicit conversions int -> short allowed
static_assert(!std::convertible_to<int, dimensionless<percent, short>>);

// floating-point to integral truncating conversion not allowed
static_assert(!std::constructible_from<length<metre, int>, double>);
static_assert(!std::convertible_to<double, length<metre, int>>);

static_assert(!std::constructible_from<dimensionless<one, int>, double>);
static_assert(!std::convertible_to<double, dimensionless<one, int>>);

static_assert(length<metre, int>().number() == 0);  // value initialization
static_assert(length<metre, int>(1).number() == 1);
static_assert(length<metre, double>(1.0).number() == 1.0);
static_assert(length<metre, double>(1).number() == 1.0);
static_assert(length<metre, double>(3.14).number() == 3.14);


///////////////////////////////////////
// construction from another quantity
///////////////////////////////////////

// conversion only between equivalent dimensions
static_assert(std::constructible_from<length<metre>, length<metre>>);
static_assert(std::convertible_to<length<metre>, length<metre>>);
static_assert(std::constructible_from<length<centimetre>, cgs::length<cgs::centimetre>>);
static_assert(std::convertible_to<cgs::length<cgs::centimetre>, length<centimetre>>);
static_assert(std::constructible_from<fps::length<fps::foot>, cgs::length<cgs::centimetre>>);
static_assert(std::convertible_to<cgs::length<cgs::centimetre>, fps::length<fps::foot>>);

// conversion between different dimensions not allowed
static_assert(!std::constructible_from<length<metre>, isq::si::time<second>>);
static_assert(!std::convertible_to<isq::si::time<second>, length<metre>>);
static_assert(!std::constructible_from<length<metre>, speed<metre_per_second>>);
static_assert(!std::convertible_to<speed<metre_per_second>, length<metre>>);

// implicit conversion from another quantity only if non-truncating
static_assert(std::constructible_from<length<metre>, length<metre, int>>);  // int -> double OK
static_assert(std::convertible_to<length<metre, int>, length<metre>>);      // int -> double OK

static_assert(!std::constructible_from<length<metre, int>, length<metre>>);  // truncating double -> int not allowed
static_assert(!std::convertible_to<length<metre>, length<metre, int>>);      // truncating double -> int not allowed

static_assert(std::constructible_from<length<metre, int>, length<kilometre, int>>);  // kilometre<int> -> metre<int> OK
static_assert(std::convertible_to<length<kilometre, int>, length<metre, int>>);      // kilometre<int> -> metre<int> OK

static_assert(!std::constructible_from<length<kilometre, int>,
                                       length<metre, int>>);  // truncating metre<int> -> kilometre<int> not allowed
static_assert(!std::convertible_to<length<metre, int>,
                                   length<kilometre, int>>);  // truncating metre<int> -> kilometre<int> not allowed

// converting to double always OK
static_assert(std::constructible_from<length<metre>, length<kilometre, int>>);
static_assert(std::convertible_to<length<kilometre, int>, length<metre>>);
static_assert(std::constructible_from<length<kilometre>, length<metre, int>>);
static_assert(std::convertible_to<length<metre, int>, length<kilometre>>);

static_assert(length<metre, int>(123_q_m).number() == 123);
static_assert(length<kilometre, int>(2_q_km).number() == 2);
static_assert(length<metre, int>(2_q_km).number() == 2000);
static_assert(length<kilometre>(1500_q_m).number() == 1.5);

///////////////////////////////////////
// derived quantities
///////////////////////////////////////

template<Representation Rep, Quantity Q, const basic_fixed_string additional_nttp_argument>
struct derived_quantity : quantity<typename Q::dimension, typename Q::unit, Rep> {
  using dimension = typename Q::dimension;
  using unit = typename Q::unit;
  using rep = Rep;
  using R = quantity<dimension, unit, Rep>;

  derived_quantity() = default;
  constexpr explicit(!std::is_trivial_v<Rep>) derived_quantity(const R& t) : R(t) {}
  constexpr explicit(!std::is_trivial_v<Rep>) derived_quantity(R&& t) : R(std::move(t)) {}

  constexpr derived_quantity& operator=(const R& t)
  {
    R::operator=(t);
    return *this;
  }
  constexpr derived_quantity& operator=(R&& t)
  {
    R::operator=(std::move(t));
    return *this;
  }

  constexpr operator R&() & noexcept { return *this; }
  constexpr operator const R&() const& noexcept { return *this; }
  constexpr operator R&&() && noexcept { return *this; }
  constexpr operator const R&&() const&& noexcept { return *this; }
};

static_assert(detail::is_quantity<derived_quantity<double, si::length<metre>, "NTTP type description">>);
constexpr isq::Length auto get_length_derived_quantity() noexcept
{
  derived_quantity<double, si::length<metre>, "NTTP type description"> dist{};
  dist += 1_q_m;
  dist = dist + 1_q_m;
  dist *= 0.5;
  return dist;
}
static_assert(get_length_derived_quantity() == 1_q_m);

/////////
// CTAD
/////////

#if UNITS_COMP_GCC >= 11 || UNITS_COMP_CLANG > 15
static_assert(std::is_same_v<decltype(units::aliases::isq::si::m(123))::rep, int>);
static_assert(std::is_same_v<decltype(units::aliases::isq::si::m(123.))::rep, double>);
#endif

static_assert(is_same_v<decltype(quantity{length<metre, int>(123)}), length<metre, int>>);
static_assert(is_same_v<decltype(quantity{speed<metre_per_second>(123)}), speed<metre_per_second>>);
// static_assert(is_same_v<decltype(length{length<metre, int>(123)}), length<metre, int>>);   // TODO gcc ICE
static_assert(is_same_v<decltype(quantity{123_q_m}), length<metre, std::int64_t>>);
static_assert(is_same_v<decltype(quantity{1}), dimensionless<one, int>>);
static_assert(is_same_v<decltype(quantity{1.23}), dimensionless<one, double>>);


////////////////////////
// assignment operator
////////////////////////

static_assert([]() {
  length<metre, int> l1(1), l2(2);
  return l2 = l1;
}()
                .number() == 1);
static_assert([]() {
  length<metre, int> l1(1), l2(2);
  return l2 = std::move(l1);
}()
                .number() == 1);


////////////////////
// unary operators
////////////////////

static_assert((+123_q_m).number() == 123);
static_assert((-123_q_m).number() == -123);
static_assert((+(-123_q_m)).number() == -123);
static_assert((-(-123_q_m)).number() == 123);

static_assert([](auto v) {
  auto vv = v++;
  return std::pair(v, vv);
}(123_q_m) == std::pair(124_q_m, 123_q_m));
static_assert([](auto v) {
  auto vv = ++v;
  return std::pair(v, vv);
}(123_q_m) == std::pair(124_q_m, 124_q_m));
static_assert([](auto v) {
  auto vv = v--;
  return std::pair(v, vv);
}(123_q_m) == std::pair(122_q_m, 123_q_m));
static_assert([](auto v) {
  auto vv = --v;
  return std::pair(v, vv);
}(123_q_m) == std::pair(122_q_m, 122_q_m));

static_assert(is_same_v<decltype((+(short{0} * m)).number()), int&&>);


////////////////////////
// compound assignment
////////////////////////

// same type
static_assert((1_q_m += 1_q_m).number() == 2);
static_assert((2_q_m -= 1_q_m).number() == 1);
static_assert((1_q_m *= 2).number() == 2);
static_assert((2_q_m /= 2).number() == 1);
static_assert((7_q_m %= 2).number() == 1);
static_assert((1_q_m *= quantity(2)).number() == 2);
static_assert((2_q_m /= quantity(2)).number() == 1);
static_assert((7_q_m %= quantity(2)).number() == 1);
static_assert((7_q_m %= 2_q_m).number() == 1);

// different types
static_assert((2.5_q_m += 3_q_m).number() == 5.5);
static_assert((123_q_m += 1_q_km).number() == 1123);
static_assert((5.5_q_m -= 3_q_m).number() == 2.5);
static_assert((1123_q_m -= 1_q_km).number() == 123);
static_assert((2.5_q_m *= 3).number() == 7.5);
static_assert((7.5_q_m /= 3).number() == 2.5);
static_assert((2.5_q_m *= quantity(3)).number() == 7.5);
static_assert((7.5_q_m /= quantity(3)).number() == 2.5);
static_assert((3500_q_m %= 1_q_km).number() == 500);

static_assert((std::uint8_t(255) * m %= 256).number() == [] {
  std::uint8_t ui(255);
  return ui %= 256;
}());
static_assert((std::uint8_t(255) * m %= quantity(256)).number() == [] {
  std::uint8_t ui(255);
  return ui %= 256;
}());
// static_assert((std::uint8_t(255) * m %= 256 * m).number() != [] { std::uint8_t ui(255); return ui %= 256; }());  //
// UB
static_assert((std::uint8_t(255) * m %= 257).number() == [] {
  std::uint8_t ui(255);
  return ui %= 257;
}());
static_assert((std::uint8_t(255) * m %= quantity(257)).number() == [] {
  std::uint8_t ui(255);
  return ui %= 257;
}());
// TODO: Fix
static_assert((std::uint8_t(255) * m %= 257 * m).number() != [] {
  std::uint8_t ui(255);
  return ui %= 257;
}());

#ifndef UNITS_COMP_MSVC  // TODO ICE
                         // (https://developercommunity2.visualstudio.com/t/ICE-on-a-constexpr-operator-in-mp-unit/1302907)
// next two lines trigger conversions warnings
// (warning disabled in CMake for this file)
static_assert((22_q_m *= 33.33).number() == 733);
static_assert((22_q_m /= 3.33).number() == 6);
static_assert((22_q_m *= quantity(33.33)).number() == 733);
static_assert((22_q_m /= quantity(3.33)).number() == 6);
#endif

template<typename Metre, typename Kilometre>
concept invalid_compound_assignments =
  requires() {
    // truncating not allowed
    requires !requires(length<Metre, int> l) { l += 2.5_q_m; };
    requires !requires(length<Metre, int> l) { l -= 2.5_q_m; };
    requires !requires(length<Kilometre, int> l) { l += length<Metre, int>(2); };
    requires !requires(length<Kilometre, int> l) { l -= length<Metre, int>(2); };
    requires !requires(length<Kilometre, int> l) { l %= length<Metre, int>(2); };
    requires !requires(length<Kilometre, int> l) { l %= dimensionless<percent, int>(2); };
    requires !requires(length<Kilometre, int> l) { l %= dimensionless<percent, double>(2); };

    // TODO: accept non-truncating argument
    requires !requires(length<Kilometre, int> l) { l *= 1 * (km / m); };
    requires !requires(length<Kilometre, int> l) { l /= 1 * (km / m); };
    requires !requires(length<Kilometre, int> l) { l %= 1 * (km / m); };

    // only quantities can be added or subtracted
    requires !requires(length<Metre, int> l) { l += 2; };
    requires !requires(length<Metre, int> l) { l -= 2; };

    // compound multiply/divide by another quantity not allowed
    requires !requires(length<Metre, int> l) { l *= 2_q_m; };
    requires !requires(length<Metre, int> l) { l /= 2_q_m; };

    // modulo operations on a floating point representation not allowed
    requires !requires(length<Metre, double> l) { l %= 2.; };
    requires !requires(length<Metre, double> l) { l %= 2; };
    requires !requires(length<Metre, double> l) { l %= 2._q_m; };
    requires !requires(length<Metre, double> l) { l %= 2_q_m; };
    requires !requires(length<Metre, int> l) { l %= 2._q_m; };

    // no unit constants
    requires !requires(length<Metre, int> l) { l += m; };
    requires !requires(length<Metre, int> l) { l -= m; };
    requires !requires(length<Metre, int> l) { l *= m; };
    requires !requires(length<Metre, int> l) { l /= m; };
    requires !requires(length<Metre, int> l) { l %= m; };
  };
static_assert(invalid_compound_assignments<metre, kilometre>);


////////////////////
// binary operators
////////////////////

template<typename Metre>
concept invalid_binary_operations = requires {
                                      // no crossdimensional addition and subtraction
                                      requires !requires { 1_q_s + length<Metre, int>(1); };
                                      requires !requires { 1_q_s - length<Metre, int>(1); };

                                      // no floating-point modulo
                                      requires !requires(length<Metre, double> a) { a % 2_q_m; };
                                      requires !requires(length<Metre, double> a) { 2_q_m % a; };
                                      requires !requires(length<Metre, double> a) { a % 2; };
                                      requires !requires(length<Metre, double> a, length<Metre, double> b) { a % b; };
                                      requires !requires(length<Metre, double> a, length<Metre, int> b) { a % b; };
                                      requires !requires(length<Metre, double> a, length<Metre, int> b) { b % a; };

                                      // unit constants
                                      requires !requires { length<Metre, int>(1) + m; };
                                      requires !requires { length<Metre, int>(1) - m; };
                                      requires !requires { length<Metre, int>(1) % m; };
                                      requires !requires { m + length<Metre, int>(1); };
                                      requires !requires { m - length<Metre, int>(1); };
                                      requires !requires { m % length<Metre, int>(1); };
                                    };
static_assert(invalid_binary_operations<metre>);

// same representation type
static_assert(is_same_v<decltype(1_q_m + 1_q_m), length<metre, std::int64_t>>);
static_assert(is_same_v<decltype(1_q_m - 1_q_m), length<metre, std::int64_t>>);
static_assert(is_same_v<decltype(1_q_m * 1), length<metre, std::int64_t>>);
static_assert(compare<decltype(1_q_m * quantity{1}), length<metre, std::int64_t>>);
static_assert(is_same_v<decltype(1 * 1_q_m), length<metre, std::int64_t>>);
static_assert(compare<decltype(quantity{1} * 1_q_m), length<metre, std::int64_t>>);
static_assert(is_same_v<decltype(1_q_m / 1), length<metre, std::int64_t>>);
static_assert(compare<decltype(1_q_m / quantity{1}), length<metre, std::int64_t>>);
static_assert(is_same_v<decltype(1_q_m % 1), length<metre, std::int64_t>>);
static_assert(is_same_v<decltype(1_q_m % quantity{1}), length<metre, std::int64_t>>);
static_assert(is_same_v<decltype(1_q_m % 1_q_m), length<metre, std::int64_t>>);
static_assert(compare<decltype(1_q_m * dimensionless<percent, std::int64_t>(1)), length<centimetre, std::int64_t>>);
static_assert(compare<decltype(dimensionless<percent, std::int64_t>(1) * 1_q_m), length<centimetre, std::int64_t>>);
static_assert(compare<decltype(1_q_m / dimensionless<percent, std::int64_t>(1)), length<hectometre, std::int64_t>>);
static_assert(compare<decltype(1_q_m % dimensionless<percent, std::int64_t>(1)), length<metre, std::int64_t>>);
static_assert(compare<decltype(1_q_m * 1_q_m), area<square_metre, std::int64_t>>);
static_assert(compare<decltype(1_q_m / 1_q_m), dimensionless<one, std::int64_t>>);
static_assert(compare<decltype(1 / 1_q_s), frequency<hertz, std::int64_t>>);
static_assert(compare<decltype(quantity{1} / 1_q_s), frequency<hertz, std::int64_t>>);
static_assert(compare<decltype(dimensionless<percent, std::int64_t>(1) / 1_q_s),
                      frequency<scaled_unit<ratio(1, 100), hertz>, std::int64_t>>);

static_assert(is_same_v<decltype((std::uint8_t(0) * m + std::uint8_t(0) * m).number()), int&&>);
static_assert(is_same_v<decltype((std::uint8_t(0) * m - std::uint8_t(0) * m).number()), int&&>);
static_assert((std::uint8_t(128) * m + std::uint8_t(128) * m).number() == std::uint8_t(128) + std::uint8_t(128));
static_assert((std::uint8_t(0) * m - std::uint8_t(1) * m).number() == std::uint8_t(0) - std::uint8_t(1));

static_assert(is_same_v<decltype(((std::uint8_t(0) * m) % (std::uint8_t(0) * m)).number()),
                        decltype(std::uint8_t(0) % std::uint8_t(0))&&>);

// different representation types
static_assert(is_same_v<decltype(1_q_m + 1._q_m), length<metre, long double>>);
static_assert(is_same_v<decltype(1_q_m - 1._q_m), length<metre, long double>>);
static_assert(
  is_same_v<decltype(1_q_m * 1.L), length<metre, long double>>);  // TODO should we address fundamental types implicit
                                                                  // truncating conversions with concepts?
static_assert(is_same_v<decltype(1 * 1._q_m), length<metre, long double>>);
<<<<<<< HEAD
static_assert(compare<decltype(1_q_m * quantity{1.L}), length<metre, long double>>);  // TODO should we address fundamental types implicit truncating conversions with concepts?
static_assert(compare<decltype(quantity{1} * 1._q_m), length<metre, long double>>);
=======
static_assert(is_same_v<decltype(1_q_m * quantity{1.L}),
                        length<metre, long double>>);  // TODO should we address fundamental types implicit truncating
                                                       // conversions with concepts?
static_assert(is_same_v<decltype(quantity{1} * 1._q_m), length<metre, long double>>);
>>>>>>> 0b8e5c0d
static_assert(is_same_v<decltype(1_q_m / 1.L), length<metre, long double>>);
static_assert(compare<decltype(1_q_m / quantity{1.L}), length<metre, long double>>);
static_assert(compare<decltype(1_q_m * dimensionless<percent, long double>(1)), length<centimetre, long double>>);
static_assert(compare<decltype(dimensionless<percent, std::int64_t>(1) * 1._q_m), length<centimetre, long double>>);
static_assert(compare<decltype(1_q_m * 1._q_m), area<square_metre, long double>>);
static_assert(compare<decltype(1_q_m / dimensionless<percent, long double>(1)), length<hectometre, long double>>);
static_assert(compare<decltype(1_q_m / 1._q_m), dimensionless<one, long double>>);
static_assert(compare<decltype(1 / 1._q_s), frequency<hertz, long double>>);
static_assert(compare<decltype(quantity{1} / 1._q_s), frequency<hertz, long double>>);
static_assert(compare<decltype(dimensionless<percent, std::int64_t>(1) / 1._q_s),
                      frequency<scaled_unit<ratio(1, 100), hertz>, long double>>);
static_assert(compare<decltype(1_q_m % short(1)), length<metre, std::int64_t>>);
static_assert(compare<decltype(1_q_m % quantity{short(1)}), length<metre, std::int64_t>>);
static_assert(compare<decltype(1_q_m % dimensionless<percent, short>(1)), length<metre, std::int64_t>>);
static_assert(compare<decltype(1_q_m % length<metre, short>(1)), length<metre, std::int64_t>>);

static_assert(is_same_v<decltype(1._q_m + 1_q_m), length<metre, long double>>);
static_assert(is_same_v<decltype(1._q_m - 1_q_m), length<metre, long double>>);
static_assert(is_same_v<decltype(1._q_m * 1), length<metre, long double>>);
static_assert(is_same_v<decltype(1.L * 1_q_m), length<metre, long double>>);
static_assert(compare<decltype(1._q_m * quantity{1}), length<metre, long double>>);
static_assert(compare<decltype(quantity{1.L} * 1_q_m), length<metre, long double>>);
static_assert(is_same_v<decltype(1._q_m / 1), length<metre, long double>>);
static_assert(compare<decltype(1._q_m / quantity{1}), length<metre, long double>>);
static_assert(compare<decltype(1._q_m * dimensionless<percent, std::int64_t>(1)), length<centimetre, long double>>);
static_assert(compare<decltype(dimensionless<percent, long double>(1) * 1_q_m), length<centimetre, long double>>);
static_assert(compare<decltype(1._q_m / dimensionless<percent, std::int64_t>(1)), length<hectometre, long double>>);
static_assert(compare<decltype(1._q_m * 1_q_m), area<square_metre, long double>>);
static_assert(compare<decltype(1._q_m / 1_q_m), dimensionless<one, long double>>);
static_assert(compare<decltype(1.L / 1_q_s), frequency<hertz, long double>>);
static_assert(compare<decltype(quantity{1.L} / 1_q_s), frequency<hertz, long double>>);
static_assert(compare<decltype(dimensionless<percent, long double>(1) / 1_q_s),
                      frequency<scaled_unit<ratio(1, 100), hertz>, long double>>);

// different units
static_assert(compare<decltype(1_q_m + 1_q_km), length<metre, std::int64_t>>);
static_assert(compare<decltype(1._q_m + 1_q_km), length<metre, long double>>);
static_assert(compare<decltype(1_q_m + 1._q_km), length<metre, long double>>);
static_assert(compare<decltype(1._q_m + 1._q_km), length<metre, long double>>);

static_assert(compare<decltype(1_q_km + 1_q_m), length<metre, std::int64_t>>);
static_assert(compare<decltype(1._q_km + 1_q_m), length<metre, long double>>);
static_assert(compare<decltype(1_q_km + 1._q_m), length<metre, long double>>);
static_assert(compare<decltype(1._q_km + 1._q_m), length<metre, long double>>);

static_assert(compare<decltype(1_q_m - 1_q_km), length<metre, std::int64_t>>);
static_assert(compare<decltype(1._q_m - 1_q_km), length<metre, long double>>);
static_assert(compare<decltype(1_q_m - 1._q_km), length<metre, long double>>);
static_assert(compare<decltype(1._q_m - 1._q_km), length<metre, long double>>);

static_assert(compare<decltype(1_q_km - 1_q_m), length<metre, std::int64_t>>);
static_assert(compare<decltype(1._q_km - 1_q_m), length<metre, long double>>);
static_assert(compare<decltype(1_q_km - 1._q_m), length<metre, long double>>);
static_assert(compare<decltype(1._q_km - 1._q_m), length<metre, long double>>);

static_assert(is_same_v<decltype(1_q_m % 1_q_km), length<metre, std::int64_t>>);
static_assert(is_same_v<decltype(1_q_km % 1_q_m), length<kilometre, std::int64_t>>);

// different dimensions
static_assert(compare<decltype(1_q_m_per_s * 1_q_s), length<metre, std::int64_t>>);
static_assert(compare<decltype(1_q_m_per_s * 1_q_h), length<scaled_unit<ratio(36, 1, 2), metre>, std::int64_t>>);
static_assert(
  compare<decltype(1_q_m * 1_q_min), quantity<unknown_dimension<exponent<dim_length, 1>, exponent<dim_time, 1>>,
                                              scaled_unit<ratio(60), unknown_coherent_unit>, std::int64_t>>);
static_assert(compare<decltype(1_q_s * 1_q_Hz), dimensionless<one, std::int64_t>>);
static_assert(compare<decltype(1 / 1_q_min), frequency<scaled_unit<ratio(1, 60), hertz>, std::int64_t>>);
static_assert(compare<decltype(1 / 1_q_Hz), isq::si::time<second, std::int64_t>>);
static_assert(
  compare<decltype(1 / 1_q_km), quantity<unknown_dimension<exponent<dim_length, -1>>,
                                         scaled_unit<ratio(1, 1, -3), unknown_coherent_unit>, std::int64_t>>);
static_assert(compare<decltype(1_q_km / 1_q_m), dimensionless<scaled_unit<ratio(1000), one>, std::int64_t>>);
static_assert(compare<decltype(1_q_m / 1_q_s), speed<metre_per_second, std::int64_t>>);
static_assert(compare<decltype(1_q_m / 1_q_min), speed<scaled_unit<ratio(1, 60), metre_per_second>, std::int64_t>>);
static_assert(
  compare<decltype(1_q_min / 1_q_m), quantity<unknown_dimension<exponent<dim_length, -1>, exponent<dim_time, 1>>,
                                              scaled_unit<ratio(60), unknown_coherent_unit>, std::int64_t>>);

static_assert((1_q_m + 1_q_m).number() == 2);
static_assert((1_q_m + 1_q_km).number() == 1001);
static_assert((1_q_km + 1_q_m).number() == 1001);
static_assert((2_q_m - 1_q_m).number() == 1);
static_assert((1_q_km - 1_q_m).number() == 999);
static_assert((2_q_m * 2).number() == 4);
static_assert((2_q_m * quantity{2}).number() == 4);
static_assert((2_q_m * dimensionless<percent, int>(2)).number() == 4);
static_assert((3 * 3_q_m).number() == 9);
static_assert((quantity{3} * 3_q_m).number() == 9);
static_assert((dimensionless<percent, int>(3) * 3_q_m).number() == 9);
static_assert((4_q_m / 2).number() == 2);
static_assert((4_q_m / quantity{2}).number() == 2);
static_assert((4_q_m / dimensionless<percent, int>(2)).number() == 2);
static_assert((4_q_km / 2_q_m).number() == 2);
static_assert((4000_q_m / 2_q_m).number() == 2000);

static_assert((1.5_q_m + 1_q_m).number() == 2.5);
static_assert((1.5_q_m + 1_q_km).number() == 1001.5);
static_assert((1.5_q_km + 1_q_m).number() == 1501);
static_assert((2.5_q_m - 1_q_m).number() == 1.5);
static_assert((1.5_q_km - 1_q_m).number() == 1499);
static_assert((2.5_q_m * 2).number() == 5);
static_assert((2.5_q_m * quantity{2}).number() == 5);
static_assert((2.5_q_m * dimensionless<percent, int>(2)).number() == 5);
static_assert((2.5L * 2_q_m).number() == 5);
static_assert((quantity{2.5L} * 2_q_m).number() == 5);
static_assert((dimensionless<percent, long double>(2.5L) * 2_q_m).number() == 5);
static_assert((5._q_m / 2).number() == 2.5);
static_assert((5._q_m / quantity{2}).number() == 2.5);
static_assert((5._q_m / dimensionless<percent, int>(2)).number() == 2.5);
static_assert((5._q_km / 2_q_m).number() == 2.5);
static_assert((5000._q_m / 2_q_m).number() == 2500);

static_assert((1_q_m + 1.5_q_m).number() == 2.5);
static_assert((1_q_m + 1.5_q_km).number() == 1501);
static_assert((1_q_km + 1.5_q_m).number() == 1001.5);
static_assert((2_q_m - 1.5_q_m).number() == 0.5);
static_assert((1_q_km - 1.5_q_m).number() == 998.5);
static_assert((2_q_m * 2.5L).number() == 5);
static_assert((2_q_m * quantity{2.5L}).number() == 5);
static_assert((2_q_m * dimensionless<percent, long double>(2.5L)).number() == 5);
static_assert((2 * 2.5_q_m).number() == 5);
static_assert((quantity{2} * 2.5_q_m).number() == 5);
static_assert((dimensionless<percent, int>(2) * 2.5_q_m).number() == 5);
static_assert((5_q_m / 2.5L).number() == 2);
static_assert((5_q_m / quantity{2.5L}).number() == 2);
static_assert((5_q_m / dimensionless<percent, long double>(2.5L)).number() == 2);
static_assert((5_q_km / 2.5_q_m).number() == 2);
static_assert((5000_q_m / 2.5_q_m).number() == 2000);

static_assert((7_q_m % 2).number() == 1);
static_assert((7_q_m % quantity{2}).number() == 1);
static_assert((7_q_m % dimensionless<percent, int>(2)).number() == 1);
static_assert((7_q_m % 2_q_m).number() == 1);
static_assert((7_q_km % 2000_q_m).number() == 7);

static_assert((10_q_km2 * 10_q_km2) / 50_q_km2 == 2_q_km2);

static_assert((10_q_km / 5_q_m).number() == 2);
static_assert(dimensionless<one>(10_q_km / 5_q_m).number() == 2000);

#if UNITS_DOWNCAST_MODE == 0
static_assert(quantity_cast<dim_one, one>(10_q_km / 5_q_m).number() == 2000);
#else
static_assert(quantity_cast<one>(10_q_km / 5_q_m).number() == 2000);
#endif

static_assert((10_q_s * 2_q_kHz).number() == 20);

// quantity references
static_assert(2_q_m * (1 * m) == (2_q_m2));
static_assert(2_q_m2 / (1 * m) == (2_q_m));


// dimensionless

static_assert((quantity{3} *= quantity{2}) == 6);
static_assert((quantity{6} /= quantity{2}) == 3);
static_assert(quantity{1} + quantity{1} == 2);
static_assert(1 + quantity{1} == 2);
static_assert(quantity{1} + 1 == 2);
static_assert(quantity{2} - quantity{1} == 1);
static_assert(2 - quantity{1} == 1);
static_assert(quantity{2} - 1 == 1);
static_assert(quantity{2} * quantity{2} == 4);
static_assert(2 * quantity{2} == 4);
static_assert(quantity{2} * 2 == 4);
static_assert(quantity{4} / quantity{2} == 2);
static_assert(4 / quantity{2} == 2);
static_assert(quantity{4} / 2 == 2);
static_assert(quantity{4} % quantity{2} == 0);
static_assert(4 % quantity{2} == 0);
static_assert(quantity{4} % 2 == 0);

static_assert(is_same_v<decltype(quantity(0) + 0.0), decltype(quantity(0.0))>);
static_assert(is_same_v<decltype(quantity(0) - 0.0), decltype(quantity(0.0))>);
static_assert(is_same_v<decltype(0.0 + quantity(0)), decltype(quantity(0.0))>);
static_assert(is_same_v<decltype(0.0 + quantity(0)), decltype(quantity(0.0))>);
static_assert(quantity(1) + 2.3 == quantity(1 + 2.3));
static_assert(quantity(1) - 2.3 == quantity(1 - 2.3));
static_assert(1.2 + quantity(3) == quantity(1.2 + 3));
static_assert(1.2 - quantity(3) == quantity(1.2 - 3));

static_assert(is_same_v<decltype((quantity{std::uint8_t(0)} + quantity{std::uint8_t(0)}).number()), int&&>);
static_assert(is_same_v<decltype((quantity{std::uint8_t(0)} - quantity{std::uint8_t(0)}).number()), int&&>);
static_assert((quantity{std::uint8_t(128)} + quantity{std::uint8_t(128)}).number() ==
              std::uint8_t(128) + std::uint8_t(128));
static_assert((quantity{std::uint8_t(0)} - quantity{std::uint8_t(1)}).number() == std::uint8_t(0) - std::uint8_t(1));

static_assert(is_same_v<decltype((quantity{std::uint8_t(0)} % quantity{std::uint8_t(0)}).number()),
                        decltype(std::uint8_t(0) % std::uint8_t(0))&&>);

static_assert(quantity{2} * (1 * m) == 2_q_m);
static_assert(quantity{2} / (1 * m) == 2 / 1_q_m);


///////////////////////
// equality operators
///////////////////////

template<typename Metre>
concept no_crossdimensional_equality = requires {
                                         requires !requires { 1_q_s == length<Metre, int>(1); };
                                         requires !requires { 1_q_s != length<Metre, int>(1); };
                                       };
static_assert(no_crossdimensional_equality<metre>);

// same type
static_assert(length<metre, int>(123) == length<metre, int>(123));
static_assert(length<metre, int>(321) != length<metre, int>(123));
static_assert(!(length<metre, int>(123) == length<metre, int>(321)));
static_assert(!(length<metre, int>(123) != length<metre, int>(123)));

// different types
static_assert(length<metre, double>(123) == length<metre, int>(123));
static_assert(length<metre, double>(321) != length<metre, int>(123));
static_assert(!(length<metre, double>(123) == length<metre, int>(321)));
static_assert(!(length<metre, double>(123) != length<metre, int>(123)));

static_assert(length<kilometre, int>(123) == length<metre, int>(123000));
static_assert(length<kilometre, int>(321) != length<metre, int>(123000));
static_assert(!(length<kilometre, int>(123) == length<metre, int>(321000)));
static_assert(!(length<kilometre, int>(123) != length<metre, int>(123000)));

// dimensionless

static_assert(quantity{123} == 123);
static_assert(quantity{321} != 123);
static_assert(123 == quantity{123});
static_assert(123 != quantity{321});


///////////////////////
// ordering operators
///////////////////////

template<typename Metre>
concept no_crossdimensional_ordering = requires {
                                         requires !requires { 1_q_s < length<Metre, int>(1); };
                                         requires !requires { 1_q_s > length<Metre, int>(1); };
                                         requires !requires { 1_q_s <= length<Metre, int>(1); };
                                         requires !requires { 1_q_s >= length<Metre, int>(1); };
                                       };
static_assert(no_crossdimensional_ordering<metre>);

// same type
static_assert(length<metre, int>(123) < length<metre, int>(321));
static_assert(length<metre, int>(123) <= length<metre, int>(123));
static_assert(length<metre, int>(123) <= length<metre, int>(321));
static_assert(length<metre, int>(321) > length<metre, int>(123));
static_assert(length<metre, int>(123) >= length<metre, int>(123));
static_assert(length<metre, int>(321) >= length<metre, int>(123));
static_assert(!(length<metre, int>(321) < length<metre, int>(123)));
static_assert(!(length<metre, int>(123) < length<metre, int>(123)));
static_assert(!(length<metre, int>(321) <= length<metre, int>(123)));
static_assert(!(length<metre, int>(123) > length<metre, int>(321)));
static_assert(!(length<metre, int>(123) > length<metre, int>(123)));
static_assert(!(length<metre, int>(123) >= length<metre, int>(321)));

// different types
static_assert(length<metre, double>(123) < length<metre, int>(321));
static_assert(length<metre, double>(123) <= length<metre, int>(123));
static_assert(length<metre, double>(123) <= length<metre, int>(321));
static_assert(length<metre, double>(321) > length<metre, int>(123));
static_assert(length<metre, double>(123) >= length<metre, int>(123));
static_assert(length<metre, double>(321) >= length<metre, int>(123));
static_assert(!(length<metre, double>(321) < length<metre, int>(123)));
static_assert(!(length<metre, double>(123) < length<metre, int>(123)));
static_assert(!(length<metre, double>(321) <= length<metre, int>(123)));
static_assert(!(length<metre, double>(123) > length<metre, int>(321)));
static_assert(!(length<metre, double>(123) > length<metre, int>(123)));
static_assert(!(length<metre, double>(123) >= length<metre, int>(321)));

static_assert(length<kilometre, int>(123) < length<metre, int>(321000));
static_assert(length<kilometre, int>(123) <= length<metre, int>(123000));
static_assert(length<kilometre, int>(123) <= length<metre, int>(321000));
static_assert(length<kilometre, int>(321) > length<metre, int>(123000));
static_assert(length<kilometre, int>(123) >= length<metre, int>(123000));
static_assert(length<kilometre, int>(321) >= length<metre, int>(123000));
static_assert(!(length<kilometre, int>(321) < length<metre, int>(123000)));
static_assert(!(length<kilometre, int>(123) < length<metre, int>(123000)));
static_assert(!(length<kilometre, int>(321) <= length<metre, int>(123000)));
static_assert(!(length<kilometre, int>(123) > length<metre, int>(321000)));
static_assert(!(length<kilometre, int>(123) > length<metre, int>(123000)));
static_assert(!(length<kilometre, int>(123) >= length<metre, int>(321000)));

// dimensionless

static_assert(quantity{123} < 321);
static_assert(quantity{123} <= 123);
static_assert(quantity{123} <= 321);
static_assert(quantity{321} > 123);
static_assert(quantity{123} >= 123);
static_assert(quantity{321} >= 123);

static_assert(123 < quantity{321});
static_assert(123 <= quantity{123});
static_assert(123 <= quantity{321});
static_assert(321 > quantity{123});
static_assert(123 >= quantity{123});
static_assert(321 >= quantity{123});


//////////////////
// dimensionless
//////////////////

static_assert(std::equality_comparable_with<dimensionless<one>, int>);
static_assert(std::equality_comparable_with<dimensionless<one>, double>);
static_assert(std::equality_comparable_with<dimensionless<one, int>, int>);
static_assert(!std::equality_comparable_with<dimensionless<one, int>, double>);

template<typename Int>
concept invalid_dimensionless_operations = requires {
                                             requires !requires(dimensionless<percent, Int> d) { 1 + d; };
                                             requires !requires(dimensionless<percent, Int> d) { d + 1; };
                                           };
static_assert(invalid_dimensionless_operations<int>);

static_assert(compare<decltype(10_q_km / 5_q_km), quantity<dim_one, one, std::int64_t>>);

#if UNITS_DOWNCAST_MODE == 0
static_assert(quantity_cast<dim_one, percent>(50._q_m / 100._q_m).number() == 50);
#else
static_assert(quantity_cast<percent>(50._q_m / 100._q_m).number() == 50);
#endif
static_assert(50._q_m / 100._q_m == dimensionless<percent>(50));

static_assert(dimensionless<one>(dimensionless<percent>(50)).number() == 0.5);


////////////////
// alias units
////////////////

static_assert(compare<decltype(2_q_l + 2_q_ml), volume<cubic_centimetre, std::int64_t>>);
static_assert(2_q_l + 2_q_ml == 2002_q_cm3);
static_assert(2_q_l + 2_q_ml == 2002_q_ml);
static_assert(2_q_l + 2_q_cm3 == 2002_q_ml);
static_assert(2_q_dm3 + 2_q_cm3 == 2002_q_ml);


//////////////////
// quantity_cast
//////////////////

static_assert(quantity_cast<length<metre, int>>(2_q_km).number() == 2000);
static_assert(quantity_cast<length<kilometre, int>>(2000_q_m).number() == 2);
static_assert(quantity_cast<length<metre, int>>(1.23_q_m).number() == 1);
static_assert(quantity_cast<metre>(2_q_km).number() == 2000);
static_assert(quantity_cast<kilometre>(2000_q_m).number() == 2);
static_assert(quantity_cast<int>(1.23_q_m).number() == 1);
static_assert(quantity_cast<dim_speed, kilometre_per_hour>(2000.0_q_m / 3600.0_q_s).number() == 2);

static_assert(quantity_cast<dim_length>(1 * cgs_cm) == 1 * cm);

static_assert(is_same_v<decltype(quantity_cast<litre>(2_q_dm3)), volume<litre, std::int64_t>>);
static_assert(!is_same_v<decltype(quantity_cast<litre>(2_q_dm3)), volume<cubic_decimetre, std::int64_t>>);

////////////////
// downcasting
////////////////

#if UNITS_DOWNCAST_MODE == 0

static_assert(is_same_v<decltype(10_q_m / 5_q_s),
                        quantity<unknown_dimension<units::exponent<dim_length, 1>, units::exponent<dim_time, -1>>,
                                 scaled_unit<ratio(1), unknown_coherent_unit>, std::int64_t>>);
static_assert(is_same_v<decltype(1_q_mm + 1_q_km), length<scaled_unit<ratio(1, 1, -3), metre>, std::int64_t>>);

#else

static_assert(compare<decltype(10_q_m / 5_q_s), speed<metre_per_second, std::int64_t>>);
static_assert(compare<decltype(1_q_mm + 1_q_km), length<millimetre, std::int64_t>>);

#endif

// modulo arithmetics

constexpr auto quotient_remainder_theorem(auto q1, auto q2)
{
  auto quotient = q1 / q2;
  auto reminder = q1 % q2;
  auto q = quotient * q2 + reminder;
  return q;
}

static_assert(comp(quotient_remainder_theorem(3'000 * m, 400 * m), 3'000 * m));
static_assert(comp(quotient_remainder_theorem(3 * km, 400 * m), 3 * km));
static_assert(comp(quotient_remainder_theorem(3 * km, 2 * m), 3 * km));
static_assert(comp(quotient_remainder_theorem(3 * km, 400'000 * mm), 3 * km));
static_assert(comp(quotient_remainder_theorem(3 * km, 2'000 * mm), 3 * km));
static_assert(comp(quotient_remainder_theorem(3 * km, 400 * mm), 3 * km));
static_assert(comp(quotient_remainder_theorem(3 * km, 2 * mm), 3 * km));
static_assert(same(quotient_remainder_theorem(3'000 * m, 400), 3'000 * m));
<<<<<<< HEAD
static_assert(comp(quotient_remainder_theorem(3'000 * m, quantity(400)), 3'000 * m));
static_assert(comp(quotient_remainder_theorem(3 * km, quantity(400)), 3 * km));
static_assert(comp(quotient_remainder_theorem(3 * km, quantity(2)), 3 * km));
static_assert(comp(quotient_remainder_theorem(3 * km, dimensionless<scaled_unit<ratio(1, 1000), one>, int>(400)), 3 * km));
=======
static_assert(same(quotient_remainder_theorem(3'000 * m, quantity(400)), 3'000 * m));
static_assert(same(quotient_remainder_theorem(3 * km, quantity(400)), 3 * km));
static_assert(same(quotient_remainder_theorem(3 * km, quantity(2)), 3 * km));
static_assert(same(quotient_remainder_theorem(3 * km, dimensionless<scaled_unit<ratio(1, 1000), one>, int>(400)),
                   3 * km));
>>>>>>> 0b8e5c0d

}  // namespace<|MERGE_RESOLUTION|>--- conflicted
+++ resolved
@@ -513,15 +513,8 @@
   is_same_v<decltype(1_q_m * 1.L), length<metre, long double>>);  // TODO should we address fundamental types implicit
                                                                   // truncating conversions with concepts?
 static_assert(is_same_v<decltype(1 * 1._q_m), length<metre, long double>>);
-<<<<<<< HEAD
 static_assert(compare<decltype(1_q_m * quantity{1.L}), length<metre, long double>>);  // TODO should we address fundamental types implicit truncating conversions with concepts?
 static_assert(compare<decltype(quantity{1} * 1._q_m), length<metre, long double>>);
-=======
-static_assert(is_same_v<decltype(1_q_m * quantity{1.L}),
-                        length<metre, long double>>);  // TODO should we address fundamental types implicit truncating
-                                                       // conversions with concepts?
-static_assert(is_same_v<decltype(quantity{1} * 1._q_m), length<metre, long double>>);
->>>>>>> 0b8e5c0d
 static_assert(is_same_v<decltype(1_q_m / 1.L), length<metre, long double>>);
 static_assert(compare<decltype(1_q_m / quantity{1.L}), length<metre, long double>>);
 static_assert(compare<decltype(1_q_m * dimensionless<percent, long double>(1)), length<centimetre, long double>>);
@@ -915,17 +908,10 @@
 static_assert(comp(quotient_remainder_theorem(3 * km, 400 * mm), 3 * km));
 static_assert(comp(quotient_remainder_theorem(3 * km, 2 * mm), 3 * km));
 static_assert(same(quotient_remainder_theorem(3'000 * m, 400), 3'000 * m));
-<<<<<<< HEAD
 static_assert(comp(quotient_remainder_theorem(3'000 * m, quantity(400)), 3'000 * m));
 static_assert(comp(quotient_remainder_theorem(3 * km, quantity(400)), 3 * km));
 static_assert(comp(quotient_remainder_theorem(3 * km, quantity(2)), 3 * km));
-static_assert(comp(quotient_remainder_theorem(3 * km, dimensionless<scaled_unit<ratio(1, 1000), one>, int>(400)), 3 * km));
-=======
-static_assert(same(quotient_remainder_theorem(3'000 * m, quantity(400)), 3'000 * m));
-static_assert(same(quotient_remainder_theorem(3 * km, quantity(400)), 3 * km));
-static_assert(same(quotient_remainder_theorem(3 * km, quantity(2)), 3 * km));
-static_assert(same(quotient_remainder_theorem(3 * km, dimensionless<scaled_unit<ratio(1, 1000), one>, int>(400)),
+static_assert(comp(quotient_remainder_theorem(3 * km, dimensionless<scaled_unit<ratio(1, 1000), one>, int>(400)),
                    3 * km));
->>>>>>> 0b8e5c0d
 
 }  // namespace